using CommandLine;
using GVFS.Common;
using GVFS.Common.FileSystem;
using GVFS.Common.Tracing;
using GVFS.Upgrader;
using System;
using System.Diagnostics;
using System.IO;

namespace GVFS.CommandLine
{
    [Verb(UpgradeVerbName, HelpText = "Checks for new GVFS release, downloads and installs it when available.")]
    public class UpgradeVerb : GVFSVerb.ForNoEnlistment
    {
        private const string UpgradeVerbName = "upgrade";
        private const string DryRunOption = "--dry-run";
        private const string NoVerifyOption = "--no-verify";
        private const string ConfirmOption = "--confirm";

        private ITracer tracer;
        private PhysicalFileSystem fileSystem;
        private ProductUpgrader upgrader;
        private InstallerPreRunChecker prerunChecker;
        private ProcessLauncher processLauncher;

        public UpgradeVerb(
            ProductUpgrader upgrader,
            ITracer tracer,
            PhysicalFileSystem fileSystem,
            InstallerPreRunChecker prerunChecker,
            ProcessLauncher processWrapper,
            TextWriter output)
        {
            this.upgrader = upgrader;
            this.tracer = tracer;
            this.fileSystem = fileSystem;
            this.prerunChecker = prerunChecker;
            this.processLauncher = processWrapper;
            this.Output = output;
        }

        public UpgradeVerb()
        {
            this.fileSystem = new PhysicalFileSystem();
            this.processLauncher = new ProcessLauncher();
            this.Output = Console.Out;
        }

        [Option(
            "confirm",
            Default = false,
            Required = false,
            HelpText = "Pass in this flag to actually install the newest release")]
        public bool Confirmed { get; set; }

        [Option(
            "dry-run",
            Default = false,
            Required = false,
            HelpText = "Display progress and errors, but don't install GVFS")]
        public bool DryRun { get; set; }

        [Option(
            "no-verify",
            Default = false,
            Required = false,
            HelpText = "This parameter is reserved for internal use.")]
        public bool NoVerify { get; set; }

        protected override string VerbName
        {
            get { return UpgradeVerbName; }
        }

        public override void Execute()
        {
            string error;
            if (!this.TryInitializeUpgrader(out error) || !this.TryRunProductUpgrade())
            {
                this.ReportErrorAndExit(this.tracer, ReturnCode.GenericError, error);
            }
        }

        private bool TryInitializeUpgrader(out string error)
        {
            if (this.DryRun && this.Confirmed)
            {
                error = $"{DryRunOption} and {ConfirmOption} arguments are not compatible.";
                return false;
            }

            if (GVFSPlatform.Instance.UnderConstruction.SupportsGVFSUpgrade)
            {
                error = null;
                if (this.upgrader == null)
                {
                    JsonTracer jsonTracer = new JsonTracer(GVFSConstants.GVFSEtwProviderName, "UpgradeVerb");
                    string logFilePath = GVFSEnlistment.GetNewGVFSLogFileName(
                        ProductUpgraderInfo.GetLogDirectoryPath(),
                        GVFSConstants.LogFileTypes.UpgradeVerb);
                    jsonTracer.AddLogFileEventListener(logFilePath, EventLevel.Informational, Keywords.Any);

                    this.tracer = jsonTracer;
                    this.prerunChecker = new InstallerPreRunChecker(this.tracer, this.Confirmed ? GVFSConstants.UpgradeVerbMessages.GVFSUpgradeConfirm : GVFSConstants.UpgradeVerbMessages.GVFSUpgrade);

                    ProductUpgrader upgrader;
                    if (ProductUpgrader.TryCreateUpgrader(this.tracer, this.fileSystem, this.DryRun, this.NoVerify, out upgrader, out error))
                    {
                        this.upgrader = upgrader;
                    }
                    else
                    {
                        error = $"ERROR: {error}";
                    }
                }

                return this.upgrader != null;
            }
            else
            {
                error = $"ERROR: {GVFSConstants.UpgradeVerbMessages.GVFSUpgrade} is not supported on this operating system.";
                return false;
            }
        }

        private bool TryRunProductUpgrade()
        {
            string errorOutputFormat = Environment.NewLine + "ERROR: {0}";
            string message = null;
            string cannotInstallReason = null;
            Version newestVersion = null;

            bool isInstallable = this.TryCheckUpgradeInstallable(out cannotInstallReason);
            if (this.ShouldRunUpgraderTool() && !isInstallable)
            {
                this.ReportInfoToConsole($"Cannot upgrade GVFS on this machine.");
                this.Output.WriteLine(errorOutputFormat, cannotInstallReason);
                this.tracer.RelatedError($"{nameof(this.TryRunProductUpgrade)}: Upgrade is not installable. {cannotInstallReason}");
                return false;
            }

            if (!this.upgrader.UpgradeAllowed(out message))
            {
<<<<<<< HEAD
                this.upgrader.DeleteAllInstallerDownloads();
=======
                ProductUpgraderInfo productUpgraderInfo = new ProductUpgraderInfo(
                    this.tracer,
                    new PhysicalFileSystem());
                productUpgraderInfo.DeleteAllInstallerDownloads();
>>>>>>> 6cfe7219
                this.ReportInfoToConsole(message);
                return true;
            }

            if (!this.TryRunUpgradeChecks(out newestVersion, out message))
            {
                this.Output.WriteLine(errorOutputFormat, message);
                this.tracer.RelatedError($"{nameof(this.TryRunProductUpgrade)}: Upgrade checks failed. {message}");
                return false;
            }

            if (newestVersion == null)
            {
                // Make sure there a no asset installers remaining in the Downloads directory. This can happen if user
                // upgraded by manually downloading and running asset installers.
<<<<<<< HEAD
                this.upgrader.DeleteAllInstallerDownloads();
=======
                ProductUpgraderInfo productUpgraderInfo = new ProductUpgraderInfo(
                    this.tracer,
                    new PhysicalFileSystem());
                productUpgraderInfo.DeleteAllInstallerDownloads();
>>>>>>> 6cfe7219
                this.ReportInfoToConsole(message);
                return true;
            }

            if (this.ShouldRunUpgraderTool())
            {
                this.ReportInfoToConsole(message);

                if (!isInstallable)
                {
                    this.tracer.RelatedError($"{nameof(this.TryRunProductUpgrade)}: {message}");
                    this.Output.WriteLine(errorOutputFormat, message);
                    return false;
                }

                if (!this.TryRunInstaller(out message))
                {
                    this.tracer.RelatedError($"{nameof(this.TryRunProductUpgrade)}: Could not launch upgrade tool. {message}");
                    this.Output.WriteLine(errorOutputFormat, "Could not launch upgrade tool. " + message);
                    return false;
                }
            }
            else
            {
                string advisoryMessage = string.Join(
                        Environment.NewLine,
                        GVFSConstants.UpgradeVerbMessages.UnmountRepoWarning,
                        GVFSConstants.UpgradeVerbMessages.UpgradeInstallAdvice);
                this.ReportInfoToConsole(message + Environment.NewLine + Environment.NewLine + advisoryMessage + Environment.NewLine);
            }

            return true;
        }

        private bool TryRunUpgradeChecks(
            out Version latestVersion,
            out string error)
        {
            bool upgradeCheckSuccess = false;
            string errorMessage = null;
            Version version = null;

            this.ShowStatusWhileRunning(
                () =>
                {
                    upgradeCheckSuccess = this.TryCheckUpgradeAvailable(out version, out errorMessage);
                    return upgradeCheckSuccess;
                },
                 "Checking for GVFS upgrades",
                suppressGvfsLogMessage: true);

            latestVersion = version;
            error = errorMessage;

            return upgradeCheckSuccess;
        }

        private bool TryRunInstaller(out string consoleError)
        {
            string upgraderPath = null;
            string errorMessage = null;

            this.ReportInfoToConsole("Launching upgrade tool...");

            if (!this.TryCopyUpgradeTool(out upgraderPath, out consoleError))
            {
                return false;
            }

            if (!this.TryLaunchUpgradeTool(upgraderPath, out errorMessage))
            {
                return false;
            }

            this.ReportInfoToConsole($"{Environment.NewLine}Installer launched in a new window. Do not run any git or gvfs commands until the installer has completed.");
            consoleError = null;
            return true;
        }

        private bool TryCopyUpgradeTool(out string upgraderExePath, out string consoleError)
        {
            upgraderExePath = null;

            using (ITracer activity = this.tracer.StartActivity(nameof(this.TryCopyUpgradeTool), EventLevel.Informational))
            {
                if (!this.upgrader.TrySetupToolsDirectory(out upgraderExePath, out consoleError))
                {
                    return false;
                }

                activity.RelatedInfo($"Successfully Copied upgrade tool to {upgraderExePath}");
            }

            return true;
        }

        private bool TryLaunchUpgradeTool(string path, out string consoleError)
        {
            using (ITracer activity = this.tracer.StartActivity(nameof(this.TryLaunchUpgradeTool), EventLevel.Informational))
            {
                Exception exception;
                string args = string.Empty + (this.DryRun ? $" {DryRunOption}" : string.Empty) + (this.NoVerify ? $" {NoVerifyOption}" : string.Empty);
                if (!this.processLauncher.TryStart(path, args, out exception))
                {
                    if (exception != null)
                    {
                        consoleError = exception.Message;
                        this.tracer.RelatedError($"Error launching upgrade tool. {exception.ToString()}");
                    }
                    else
                    {
                        consoleError = "Error launching upgrade tool";
                    }

                    return false;
                }

                activity.RelatedInfo("Successfully launched upgrade tool.");
            }

            consoleError = null;
            return true;
        }

        private bool TryCheckUpgradeAvailable(
            out Version latestVersion,
            out string error)
        {
            latestVersion = null;
            error = null;

            using (ITracer activity = this.tracer.StartActivity(nameof(this.TryCheckUpgradeAvailable), EventLevel.Informational))
            {
                bool checkSucceeded = false;
                Version version = null;

                checkSucceeded = this.upgrader.TryQueryNewestVersion(out version, out error);
                if (!checkSucceeded)
                {
                    return false;
                }

                latestVersion = version;

                activity.RelatedInfo($"Successfully checked server for GVFS upgrades. New version available {latestVersion}");
            }

            return true;
        }

        private bool TryCheckUpgradeInstallable(out string consoleError)
        {
            consoleError = null;

            using (ITracer activity = this.tracer.StartActivity(nameof(this.TryCheckUpgradeInstallable), EventLevel.Informational))
            {
                if (!this.prerunChecker.TryRunPreUpgradeChecks(
                    out consoleError))
                {
                    return false;
                }

                activity.RelatedInfo("Upgrade is installable.");
            }

            return true;
        }

        private bool ShouldRunUpgraderTool()
        {
            return this.Confirmed || this.DryRun;
        }

        private void ReportInfoToConsole(string message, params object[] args)
        {
            this.Output.WriteLine(message, args);
        }

        public class ProcessLauncher
        {
            public ProcessLauncher()
            {
                this.Process = new Process();
            }

            public Process Process { get; private set; }

            public virtual bool HasExited
            {
                get { return this.Process.HasExited; }
            }

            public virtual int ExitCode
            {
                get { return this.Process.ExitCode; }
            }

            public virtual bool TryStart(string path, string args, out Exception exception)
            {
                this.Process.StartInfo = new ProcessStartInfo(path)
                {
                    UseShellExecute = true,
                    WindowStyle = ProcessWindowStyle.Normal,
                    Arguments = args
                };

                exception = null;

                try
                {
                    return this.Process.Start();
                }
                catch (Exception ex)
                {
                    exception = ex;
                }

                return false;
            }
        }
    }
}
<|MERGE_RESOLUTION|>--- conflicted
+++ resolved
@@ -1,396 +1,388 @@
-using CommandLine;
-using GVFS.Common;
-using GVFS.Common.FileSystem;
-using GVFS.Common.Tracing;
-using GVFS.Upgrader;
-using System;
-using System.Diagnostics;
-using System.IO;
-
-namespace GVFS.CommandLine
-{
-    [Verb(UpgradeVerbName, HelpText = "Checks for new GVFS release, downloads and installs it when available.")]
-    public class UpgradeVerb : GVFSVerb.ForNoEnlistment
-    {
-        private const string UpgradeVerbName = "upgrade";
-        private const string DryRunOption = "--dry-run";
-        private const string NoVerifyOption = "--no-verify";
-        private const string ConfirmOption = "--confirm";
-
-        private ITracer tracer;
-        private PhysicalFileSystem fileSystem;
-        private ProductUpgrader upgrader;
-        private InstallerPreRunChecker prerunChecker;
-        private ProcessLauncher processLauncher;
-
-        public UpgradeVerb(
-            ProductUpgrader upgrader,
-            ITracer tracer,
-            PhysicalFileSystem fileSystem,
-            InstallerPreRunChecker prerunChecker,
-            ProcessLauncher processWrapper,
-            TextWriter output)
-        {
-            this.upgrader = upgrader;
-            this.tracer = tracer;
-            this.fileSystem = fileSystem;
-            this.prerunChecker = prerunChecker;
-            this.processLauncher = processWrapper;
-            this.Output = output;
-        }
-
-        public UpgradeVerb()
-        {
-            this.fileSystem = new PhysicalFileSystem();
-            this.processLauncher = new ProcessLauncher();
-            this.Output = Console.Out;
-        }
-
-        [Option(
-            "confirm",
-            Default = false,
-            Required = false,
-            HelpText = "Pass in this flag to actually install the newest release")]
-        public bool Confirmed { get; set; }
-
-        [Option(
-            "dry-run",
-            Default = false,
-            Required = false,
-            HelpText = "Display progress and errors, but don't install GVFS")]
-        public bool DryRun { get; set; }
-
-        [Option(
-            "no-verify",
-            Default = false,
-            Required = false,
-            HelpText = "This parameter is reserved for internal use.")]
-        public bool NoVerify { get; set; }
-
-        protected override string VerbName
-        {
-            get { return UpgradeVerbName; }
-        }
-
-        public override void Execute()
-        {
-            string error;
-            if (!this.TryInitializeUpgrader(out error) || !this.TryRunProductUpgrade())
-            {
-                this.ReportErrorAndExit(this.tracer, ReturnCode.GenericError, error);
-            }
-        }
-
-        private bool TryInitializeUpgrader(out string error)
-        {
-            if (this.DryRun && this.Confirmed)
-            {
-                error = $"{DryRunOption} and {ConfirmOption} arguments are not compatible.";
-                return false;
-            }
-
-            if (GVFSPlatform.Instance.UnderConstruction.SupportsGVFSUpgrade)
-            {
-                error = null;
-                if (this.upgrader == null)
-                {
-                    JsonTracer jsonTracer = new JsonTracer(GVFSConstants.GVFSEtwProviderName, "UpgradeVerb");
-                    string logFilePath = GVFSEnlistment.GetNewGVFSLogFileName(
-                        ProductUpgraderInfo.GetLogDirectoryPath(),
-                        GVFSConstants.LogFileTypes.UpgradeVerb);
-                    jsonTracer.AddLogFileEventListener(logFilePath, EventLevel.Informational, Keywords.Any);
-
-                    this.tracer = jsonTracer;
-                    this.prerunChecker = new InstallerPreRunChecker(this.tracer, this.Confirmed ? GVFSConstants.UpgradeVerbMessages.GVFSUpgradeConfirm : GVFSConstants.UpgradeVerbMessages.GVFSUpgrade);
-
-                    ProductUpgrader upgrader;
-                    if (ProductUpgrader.TryCreateUpgrader(this.tracer, this.fileSystem, this.DryRun, this.NoVerify, out upgrader, out error))
-                    {
-                        this.upgrader = upgrader;
-                    }
-                    else
-                    {
-                        error = $"ERROR: {error}";
-                    }
-                }
-
-                return this.upgrader != null;
-            }
-            else
-            {
-                error = $"ERROR: {GVFSConstants.UpgradeVerbMessages.GVFSUpgrade} is not supported on this operating system.";
-                return false;
-            }
-        }
-
-        private bool TryRunProductUpgrade()
-        {
-            string errorOutputFormat = Environment.NewLine + "ERROR: {0}";
-            string message = null;
-            string cannotInstallReason = null;
-            Version newestVersion = null;
-
-            bool isInstallable = this.TryCheckUpgradeInstallable(out cannotInstallReason);
-            if (this.ShouldRunUpgraderTool() && !isInstallable)
-            {
-                this.ReportInfoToConsole($"Cannot upgrade GVFS on this machine.");
-                this.Output.WriteLine(errorOutputFormat, cannotInstallReason);
-                this.tracer.RelatedError($"{nameof(this.TryRunProductUpgrade)}: Upgrade is not installable. {cannotInstallReason}");
-                return false;
-            }
-
-            if (!this.upgrader.UpgradeAllowed(out message))
-            {
-<<<<<<< HEAD
-                this.upgrader.DeleteAllInstallerDownloads();
-=======
-                ProductUpgraderInfo productUpgraderInfo = new ProductUpgraderInfo(
-                    this.tracer,
-                    new PhysicalFileSystem());
-                productUpgraderInfo.DeleteAllInstallerDownloads();
->>>>>>> 6cfe7219
-                this.ReportInfoToConsole(message);
-                return true;
-            }
-
-            if (!this.TryRunUpgradeChecks(out newestVersion, out message))
-            {
-                this.Output.WriteLine(errorOutputFormat, message);
-                this.tracer.RelatedError($"{nameof(this.TryRunProductUpgrade)}: Upgrade checks failed. {message}");
-                return false;
-            }
-
-            if (newestVersion == null)
-            {
-                // Make sure there a no asset installers remaining in the Downloads directory. This can happen if user
-                // upgraded by manually downloading and running asset installers.
-<<<<<<< HEAD
-                this.upgrader.DeleteAllInstallerDownloads();
-=======
-                ProductUpgraderInfo productUpgraderInfo = new ProductUpgraderInfo(
-                    this.tracer,
-                    new PhysicalFileSystem());
-                productUpgraderInfo.DeleteAllInstallerDownloads();
->>>>>>> 6cfe7219
-                this.ReportInfoToConsole(message);
-                return true;
-            }
-
-            if (this.ShouldRunUpgraderTool())
-            {
-                this.ReportInfoToConsole(message);
-
-                if (!isInstallable)
-                {
-                    this.tracer.RelatedError($"{nameof(this.TryRunProductUpgrade)}: {message}");
-                    this.Output.WriteLine(errorOutputFormat, message);
-                    return false;
-                }
-
-                if (!this.TryRunInstaller(out message))
-                {
-                    this.tracer.RelatedError($"{nameof(this.TryRunProductUpgrade)}: Could not launch upgrade tool. {message}");
-                    this.Output.WriteLine(errorOutputFormat, "Could not launch upgrade tool. " + message);
-                    return false;
-                }
-            }
-            else
-            {
-                string advisoryMessage = string.Join(
-                        Environment.NewLine,
-                        GVFSConstants.UpgradeVerbMessages.UnmountRepoWarning,
-                        GVFSConstants.UpgradeVerbMessages.UpgradeInstallAdvice);
-                this.ReportInfoToConsole(message + Environment.NewLine + Environment.NewLine + advisoryMessage + Environment.NewLine);
-            }
-
-            return true;
-        }
-
-        private bool TryRunUpgradeChecks(
-            out Version latestVersion,
-            out string error)
-        {
-            bool upgradeCheckSuccess = false;
-            string errorMessage = null;
-            Version version = null;
-
-            this.ShowStatusWhileRunning(
-                () =>
-                {
-                    upgradeCheckSuccess = this.TryCheckUpgradeAvailable(out version, out errorMessage);
-                    return upgradeCheckSuccess;
-                },
-                 "Checking for GVFS upgrades",
-                suppressGvfsLogMessage: true);
-
-            latestVersion = version;
-            error = errorMessage;
-
-            return upgradeCheckSuccess;
-        }
-
-        private bool TryRunInstaller(out string consoleError)
-        {
-            string upgraderPath = null;
-            string errorMessage = null;
-
-            this.ReportInfoToConsole("Launching upgrade tool...");
-
-            if (!this.TryCopyUpgradeTool(out upgraderPath, out consoleError))
-            {
-                return false;
-            }
-
-            if (!this.TryLaunchUpgradeTool(upgraderPath, out errorMessage))
-            {
-                return false;
-            }
-
-            this.ReportInfoToConsole($"{Environment.NewLine}Installer launched in a new window. Do not run any git or gvfs commands until the installer has completed.");
-            consoleError = null;
-            return true;
-        }
-
-        private bool TryCopyUpgradeTool(out string upgraderExePath, out string consoleError)
-        {
-            upgraderExePath = null;
-
-            using (ITracer activity = this.tracer.StartActivity(nameof(this.TryCopyUpgradeTool), EventLevel.Informational))
-            {
-                if (!this.upgrader.TrySetupToolsDirectory(out upgraderExePath, out consoleError))
-                {
-                    return false;
-                }
-
-                activity.RelatedInfo($"Successfully Copied upgrade tool to {upgraderExePath}");
-            }
-
-            return true;
-        }
-
-        private bool TryLaunchUpgradeTool(string path, out string consoleError)
-        {
-            using (ITracer activity = this.tracer.StartActivity(nameof(this.TryLaunchUpgradeTool), EventLevel.Informational))
-            {
-                Exception exception;
-                string args = string.Empty + (this.DryRun ? $" {DryRunOption}" : string.Empty) + (this.NoVerify ? $" {NoVerifyOption}" : string.Empty);
-                if (!this.processLauncher.TryStart(path, args, out exception))
-                {
-                    if (exception != null)
-                    {
-                        consoleError = exception.Message;
-                        this.tracer.RelatedError($"Error launching upgrade tool. {exception.ToString()}");
-                    }
-                    else
-                    {
-                        consoleError = "Error launching upgrade tool";
-                    }
-
-                    return false;
-                }
-
-                activity.RelatedInfo("Successfully launched upgrade tool.");
-            }
-
-            consoleError = null;
-            return true;
-        }
-
-        private bool TryCheckUpgradeAvailable(
-            out Version latestVersion,
-            out string error)
-        {
-            latestVersion = null;
-            error = null;
-
-            using (ITracer activity = this.tracer.StartActivity(nameof(this.TryCheckUpgradeAvailable), EventLevel.Informational))
-            {
-                bool checkSucceeded = false;
-                Version version = null;
-
-                checkSucceeded = this.upgrader.TryQueryNewestVersion(out version, out error);
-                if (!checkSucceeded)
-                {
-                    return false;
-                }
-
-                latestVersion = version;
-
-                activity.RelatedInfo($"Successfully checked server for GVFS upgrades. New version available {latestVersion}");
-            }
-
-            return true;
-        }
-
-        private bool TryCheckUpgradeInstallable(out string consoleError)
-        {
-            consoleError = null;
-
-            using (ITracer activity = this.tracer.StartActivity(nameof(this.TryCheckUpgradeInstallable), EventLevel.Informational))
-            {
-                if (!this.prerunChecker.TryRunPreUpgradeChecks(
-                    out consoleError))
-                {
-                    return false;
-                }
-
-                activity.RelatedInfo("Upgrade is installable.");
-            }
-
-            return true;
-        }
-
-        private bool ShouldRunUpgraderTool()
-        {
-            return this.Confirmed || this.DryRun;
-        }
-
-        private void ReportInfoToConsole(string message, params object[] args)
-        {
-            this.Output.WriteLine(message, args);
-        }
-
-        public class ProcessLauncher
-        {
-            public ProcessLauncher()
-            {
-                this.Process = new Process();
-            }
-
-            public Process Process { get; private set; }
-
-            public virtual bool HasExited
-            {
-                get { return this.Process.HasExited; }
-            }
-
-            public virtual int ExitCode
-            {
-                get { return this.Process.ExitCode; }
-            }
-
-            public virtual bool TryStart(string path, string args, out Exception exception)
-            {
-                this.Process.StartInfo = new ProcessStartInfo(path)
-                {
-                    UseShellExecute = true,
-                    WindowStyle = ProcessWindowStyle.Normal,
-                    Arguments = args
-                };
-
-                exception = null;
-
-                try
-                {
-                    return this.Process.Start();
-                }
-                catch (Exception ex)
-                {
-                    exception = ex;
-                }
-
-                return false;
-            }
-        }
-    }
-}
+using CommandLine;
+using GVFS.Common;
+using GVFS.Common.FileSystem;
+using GVFS.Common.Tracing;
+using GVFS.Upgrader;
+using System;
+using System.Diagnostics;
+using System.IO;
+
+namespace GVFS.CommandLine
+{
+    [Verb(UpgradeVerbName, HelpText = "Checks for new GVFS release, downloads and installs it when available.")]
+    public class UpgradeVerb : GVFSVerb.ForNoEnlistment
+    {
+        private const string UpgradeVerbName = "upgrade";
+        private const string DryRunOption = "--dry-run";
+        private const string NoVerifyOption = "--no-verify";
+        private const string ConfirmOption = "--confirm";
+
+        private ITracer tracer;
+        private PhysicalFileSystem fileSystem;
+        private ProductUpgrader upgrader;
+        private InstallerPreRunChecker prerunChecker;
+        private ProcessLauncher processLauncher;
+
+        public UpgradeVerb(
+            ProductUpgrader upgrader,
+            ITracer tracer,
+            PhysicalFileSystem fileSystem,
+            InstallerPreRunChecker prerunChecker,
+            ProcessLauncher processWrapper,
+            TextWriter output)
+        {
+            this.upgrader = upgrader;
+            this.tracer = tracer;
+            this.fileSystem = fileSystem;
+            this.prerunChecker = prerunChecker;
+            this.processLauncher = processWrapper;
+            this.Output = output;
+        }
+
+        public UpgradeVerb()
+        {
+            this.fileSystem = new PhysicalFileSystem();
+            this.processLauncher = new ProcessLauncher();
+            this.Output = Console.Out;
+        }
+
+        [Option(
+            "confirm",
+            Default = false,
+            Required = false,
+            HelpText = "Pass in this flag to actually install the newest release")]
+        public bool Confirmed { get; set; }
+
+        [Option(
+            "dry-run",
+            Default = false,
+            Required = false,
+            HelpText = "Display progress and errors, but don't install GVFS")]
+        public bool DryRun { get; set; }
+
+        [Option(
+            "no-verify",
+            Default = false,
+            Required = false,
+            HelpText = "This parameter is reserved for internal use.")]
+        public bool NoVerify { get; set; }
+
+        protected override string VerbName
+        {
+            get { return UpgradeVerbName; }
+        }
+
+        public override void Execute()
+        {
+            string error;
+            if (!this.TryInitializeUpgrader(out error) || !this.TryRunProductUpgrade())
+            {
+                this.ReportErrorAndExit(this.tracer, ReturnCode.GenericError, error);
+            }
+        }
+
+        private bool TryInitializeUpgrader(out string error)
+        {
+            if (this.DryRun && this.Confirmed)
+            {
+                error = $"{DryRunOption} and {ConfirmOption} arguments are not compatible.";
+                return false;
+            }
+
+            if (GVFSPlatform.Instance.UnderConstruction.SupportsGVFSUpgrade)
+            {
+                error = null;
+                if (this.upgrader == null)
+                {
+                    JsonTracer jsonTracer = new JsonTracer(GVFSConstants.GVFSEtwProviderName, "UpgradeVerb");
+                    string logFilePath = GVFSEnlistment.GetNewGVFSLogFileName(
+                        ProductUpgraderInfo.GetLogDirectoryPath(),
+                        GVFSConstants.LogFileTypes.UpgradeVerb);
+                    jsonTracer.AddLogFileEventListener(logFilePath, EventLevel.Informational, Keywords.Any);
+
+                    this.tracer = jsonTracer;
+                    this.prerunChecker = new InstallerPreRunChecker(this.tracer, this.Confirmed ? GVFSConstants.UpgradeVerbMessages.GVFSUpgradeConfirm : GVFSConstants.UpgradeVerbMessages.GVFSUpgrade);
+
+                    ProductUpgrader upgrader;
+                    if (ProductUpgrader.TryCreateUpgrader(this.tracer, this.fileSystem, this.DryRun, this.NoVerify, out upgrader, out error))
+                    {
+                        this.upgrader = upgrader;
+                    }
+                    else
+                    {
+                        error = $"ERROR: {error}";
+                    }
+                }
+
+                return this.upgrader != null;
+            }
+            else
+            {
+                error = $"ERROR: {GVFSConstants.UpgradeVerbMessages.GVFSUpgrade} is not supported on this operating system.";
+                return false;
+            }
+        }
+
+        private bool TryRunProductUpgrade()
+        {
+            string errorOutputFormat = Environment.NewLine + "ERROR: {0}";
+            string message = null;
+            string cannotInstallReason = null;
+            Version newestVersion = null;
+
+            bool isInstallable = this.TryCheckUpgradeInstallable(out cannotInstallReason);
+            if (this.ShouldRunUpgraderTool() && !isInstallable)
+            {
+                this.ReportInfoToConsole($"Cannot upgrade GVFS on this machine.");
+                this.Output.WriteLine(errorOutputFormat, cannotInstallReason);
+                this.tracer.RelatedError($"{nameof(this.TryRunProductUpgrade)}: Upgrade is not installable. {cannotInstallReason}");
+                return false;
+            }
+
+            if (!this.upgrader.UpgradeAllowed(out message))
+            {
+                ProductUpgraderInfo productUpgraderInfo = new ProductUpgraderInfo(
+                    this.tracer,
+                    this.fileSystem);
+                productUpgraderInfo.DeleteAllInstallerDownloads();
+                this.ReportInfoToConsole(message);
+                return true;
+            }
+
+            if (!this.TryRunUpgradeChecks(out newestVersion, out message))
+            {
+                this.Output.WriteLine(errorOutputFormat, message);
+                this.tracer.RelatedError($"{nameof(this.TryRunProductUpgrade)}: Upgrade checks failed. {message}");
+                return false;
+            }
+
+            if (newestVersion == null)
+            {
+                // Make sure there a no asset installers remaining in the Downloads directory. This can happen if user
+                // upgraded by manually downloading and running asset installers.
+                ProductUpgraderInfo productUpgraderInfo = new ProductUpgraderInfo(
+                    this.tracer,
+                    this.fileSystem);
+                productUpgraderInfo.DeleteAllInstallerDownloads();
+                this.ReportInfoToConsole(message);
+                return true;
+            }
+
+            if (this.ShouldRunUpgraderTool())
+            {
+                this.ReportInfoToConsole(message);
+
+                if (!isInstallable)
+                {
+                    this.tracer.RelatedError($"{nameof(this.TryRunProductUpgrade)}: {message}");
+                    this.Output.WriteLine(errorOutputFormat, message);
+                    return false;
+                }
+
+                if (!this.TryRunInstaller(out message))
+                {
+                    this.tracer.RelatedError($"{nameof(this.TryRunProductUpgrade)}: Could not launch upgrade tool. {message}");
+                    this.Output.WriteLine(errorOutputFormat, "Could not launch upgrade tool. " + message);
+                    return false;
+                }
+            }
+            else
+            {
+                string advisoryMessage = string.Join(
+                        Environment.NewLine,
+                        GVFSConstants.UpgradeVerbMessages.UnmountRepoWarning,
+                        GVFSConstants.UpgradeVerbMessages.UpgradeInstallAdvice);
+                this.ReportInfoToConsole(message + Environment.NewLine + Environment.NewLine + advisoryMessage + Environment.NewLine);
+            }
+
+            return true;
+        }
+
+        private bool TryRunUpgradeChecks(
+            out Version latestVersion,
+            out string error)
+        {
+            bool upgradeCheckSuccess = false;
+            string errorMessage = null;
+            Version version = null;
+
+            this.ShowStatusWhileRunning(
+                () =>
+                {
+                    upgradeCheckSuccess = this.TryCheckUpgradeAvailable(out version, out errorMessage);
+                    return upgradeCheckSuccess;
+                },
+                 "Checking for GVFS upgrades",
+                suppressGvfsLogMessage: true);
+
+            latestVersion = version;
+            error = errorMessage;
+
+            return upgradeCheckSuccess;
+        }
+
+        private bool TryRunInstaller(out string consoleError)
+        {
+            string upgraderPath = null;
+            string errorMessage = null;
+
+            this.ReportInfoToConsole("Launching upgrade tool...");
+
+            if (!this.TryCopyUpgradeTool(out upgraderPath, out consoleError))
+            {
+                return false;
+            }
+
+            if (!this.TryLaunchUpgradeTool(upgraderPath, out errorMessage))
+            {
+                return false;
+            }
+
+            this.ReportInfoToConsole($"{Environment.NewLine}Installer launched in a new window. Do not run any git or gvfs commands until the installer has completed.");
+            consoleError = null;
+            return true;
+        }
+
+        private bool TryCopyUpgradeTool(out string upgraderExePath, out string consoleError)
+        {
+            upgraderExePath = null;
+
+            using (ITracer activity = this.tracer.StartActivity(nameof(this.TryCopyUpgradeTool), EventLevel.Informational))
+            {
+                if (!this.upgrader.TrySetupToolsDirectory(out upgraderExePath, out consoleError))
+                {
+                    return false;
+                }
+
+                activity.RelatedInfo($"Successfully Copied upgrade tool to {upgraderExePath}");
+            }
+
+            return true;
+        }
+
+        private bool TryLaunchUpgradeTool(string path, out string consoleError)
+        {
+            using (ITracer activity = this.tracer.StartActivity(nameof(this.TryLaunchUpgradeTool), EventLevel.Informational))
+            {
+                Exception exception;
+                string args = string.Empty + (this.DryRun ? $" {DryRunOption}" : string.Empty) + (this.NoVerify ? $" {NoVerifyOption}" : string.Empty);
+                if (!this.processLauncher.TryStart(path, args, out exception))
+                {
+                    if (exception != null)
+                    {
+                        consoleError = exception.Message;
+                        this.tracer.RelatedError($"Error launching upgrade tool. {exception.ToString()}");
+                    }
+                    else
+                    {
+                        consoleError = "Error launching upgrade tool";
+                    }
+
+                    return false;
+                }
+
+                activity.RelatedInfo("Successfully launched upgrade tool.");
+            }
+
+            consoleError = null;
+            return true;
+        }
+
+        private bool TryCheckUpgradeAvailable(
+            out Version latestVersion,
+            out string error)
+        {
+            latestVersion = null;
+            error = null;
+
+            using (ITracer activity = this.tracer.StartActivity(nameof(this.TryCheckUpgradeAvailable), EventLevel.Informational))
+            {
+                bool checkSucceeded = false;
+                Version version = null;
+
+                checkSucceeded = this.upgrader.TryQueryNewestVersion(out version, out error);
+                if (!checkSucceeded)
+                {
+                    return false;
+                }
+
+                latestVersion = version;
+
+                activity.RelatedInfo($"Successfully checked server for GVFS upgrades. New version available {latestVersion}");
+            }
+
+            return true;
+        }
+
+        private bool TryCheckUpgradeInstallable(out string consoleError)
+        {
+            consoleError = null;
+
+            using (ITracer activity = this.tracer.StartActivity(nameof(this.TryCheckUpgradeInstallable), EventLevel.Informational))
+            {
+                if (!this.prerunChecker.TryRunPreUpgradeChecks(
+                    out consoleError))
+                {
+                    return false;
+                }
+
+                activity.RelatedInfo("Upgrade is installable.");
+            }
+
+            return true;
+        }
+
+        private bool ShouldRunUpgraderTool()
+        {
+            return this.Confirmed || this.DryRun;
+        }
+
+        private void ReportInfoToConsole(string message, params object[] args)
+        {
+            this.Output.WriteLine(message, args);
+        }
+
+        public class ProcessLauncher
+        {
+            public ProcessLauncher()
+            {
+                this.Process = new Process();
+            }
+
+            public Process Process { get; private set; }
+
+            public virtual bool HasExited
+            {
+                get { return this.Process.HasExited; }
+            }
+
+            public virtual int ExitCode
+            {
+                get { return this.Process.ExitCode; }
+            }
+
+            public virtual bool TryStart(string path, string args, out Exception exception)
+            {
+                this.Process.StartInfo = new ProcessStartInfo(path)
+                {
+                    UseShellExecute = true,
+                    WindowStyle = ProcessWindowStyle.Normal,
+                    Arguments = args
+                };
+
+                exception = null;
+
+                try
+                {
+                    return this.Process.Start();
+                }
+                catch (Exception ex)
+                {
+                    exception = ex;
+                }
+
+                return false;
+            }
+        }
+    }
+}